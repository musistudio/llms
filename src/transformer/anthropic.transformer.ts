import { ChatCompletion } from "openai/resources";
import {
  LLMProvider,
  UnifiedChatRequest,
  UnifiedMessage,
  UnifiedTool,
} from "@/types/llm";
import {
  Transformer,
  TransformerContext,
  TransformerOptions,
} from "@/types/transformer";
import { v4 as uuidv4 } from "uuid";
import { getThinkLevel } from "@/utils/thinking";
import { createApiError } from "@/api/middleware";

export class AnthropicTransformer implements Transformer {
  name = "Anthropic";
  endPoint = "/v1/messages";
  static TransformerName = "Anthropic";
  private useBearer: boolean;

  constructor(private readonly options?: TransformerOptions) {
    this.useBearer = this.options?.UseBearer ?? false;
  }

  async auth(request: any, provider: LLMProvider): Promise<any> {
<<<<<<< HEAD
    const headers = { ...(request.headers ?? {}) };
    
=======
    const headers: Record<string, string | undefined> = {};

>>>>>>> 9281d2a6
    if (this.useBearer) {
      headers["authorization"] = `Bearer ${provider.apiKey}`;
      delete headers["x-api-key"];
    } else {
      headers["x-api-key"] = provider.apiKey;
      delete headers["authorization"];
    }

    // 设置 user-agent 逻辑：
    // 1. 如果 options 中有 userAgent，使用它
    if (this.options?.userAgent) {
      headers["user-agent"] = this.options.userAgent;
    }
    return {
      body: request,
      config: {
        headers,
      },
    };
  }

  async transformRequestOut(
    request: Record<string, any>
  ): Promise<UnifiedChatRequest> {
    const messages: UnifiedMessage[] = [];

    if (request.system) {
      if (typeof request.system === "string") {
        messages.push({
          role: "system",
          content: request.system,
        });
      } else if (Array.isArray(request.system) && request.system.length) {
        const textParts = request.system
          .filter((item: any) => item.type === "text" && item.text)
          .map((item: any) => ({
            type: "text" as const,
            text: item.text,
            cache_control: item.cache_control,
          }));
        messages.push({
          role: "system",
          content: textParts,
        });
      }
    }

    const requestMessages = JSON.parse(JSON.stringify(request.messages || []));

    requestMessages?.forEach((msg: any, index: number) => {
      if (msg.role === "user" || msg.role === "assistant") {
        if (typeof msg.content === "string") {
          messages.push({
            role: msg.role,
            content: msg.content,
          });
          return;
        }

        if (Array.isArray(msg.content)) {
          if (msg.role === "user") {
            const toolParts = msg.content.filter(
              (c: any) => c.type === "tool_result" && c.tool_use_id
            );
            if (toolParts.length) {
              toolParts.forEach((tool: any, toolIndex: number) => {
                const toolMessage: UnifiedMessage = {
                  role: "tool",
                  content:
                    typeof tool.content === "string"
                      ? tool.content
                      : JSON.stringify(tool.content),
                  tool_call_id: tool.tool_use_id,
                  cache_control: tool.cache_control,
                };
                messages.push(toolMessage);
              });
            }

            const textAndMediaParts = msg.content.filter(
              (c: any) =>
                (c.type === "text" && c.text) ||
                (c.type === "image" && c.source)
            );
            if (textAndMediaParts.length) {
              messages.push({
                role: "user",
                content: textAndMediaParts.map((part: any) => {
                  if (part?.type === "image") {
                    return {
                      type: "image_url",
                      image_url: {
                        url:
                          part.source?.type === "base64"
                            ? `data:${part.source.media_type},${part.source.data}`
                            : part.source.url,
                      },
                      media_type: part.source.media_type,
                    };
                  }
                  return part;
                }),
              });
            }
          } else if (msg.role === "assistant") {
            const assistantMessage: UnifiedMessage = {
              role: "assistant",
              content: "",
            };
            const textParts = msg.content.filter(
              (c: any) => c.type === "text" && c.text
            );
            if (textParts.length) {
              assistantMessage.content = textParts
                .map((text: any) => text.text)
                .join("\n");
            }

            const toolCallParts = msg.content.filter(
              (c: any) => c.type === "tool_use" && c.id
            );
            if (toolCallParts.length) {
              assistantMessage.tool_calls = toolCallParts.map((tool: any) => {
                return {
                  id: tool.id,
                  type: "function" as const,
                  function: {
                    name: tool.name,
                    arguments: JSON.stringify(tool.input || {}),
                  },
                };
              });
            }
            messages.push(assistantMessage);
          }
          return;
        }
      }
    });

    const result: UnifiedChatRequest = {
      messages,
      model: request.model,
      max_tokens: request.max_tokens,
      temperature: request.temperature,
      stream: request.stream,
      tools: request.tools?.length
        ? this.convertAnthropicToolsToUnified(request.tools)
        : undefined,
      tool_choice: request.tool_choice,
    };
    if (request.thinking) {
      result.reasoning = {
        effort: getThinkLevel(request.thinking.budget_tokens),
        // max_tokens: request.thinking.budget_tokens,
        enabled: request.thinking.type === "enabled",
      };
    }
    if (request.tool_choice) {
      if (request.tool_choice.type === "tool") {
        result.tool_choice = {
          type: "function",
          function: { name: request.tool_choice.name },
        };
      } else {
        result.tool_choice = request.tool_choice.type;
      }
    }
    return result;
  }

  async transformResponseIn(
    response: Response,
    context?: TransformerContext
  ): Promise<Response> {
    const isStream = response.headers
      .get("Content-Type")
      ?.includes("text/event-stream");
    if (isStream) {
      if (!response.body) {
        throw new Error("Stream response body is null");
      }
      const convertedStream = await this.convertOpenAIStreamToAnthropic(
        response.body
      );
      return new Response(convertedStream, {
        headers: {
          "Content-Type": "text/event-stream",
          "Cache-Control": "no-cache",
          Connection: "keep-alive",
        },
      });
    } else {
      const data = await response.json();
      const anthropicResponse = this.convertOpenAIResponseToAnthropic(data);
      return new Response(JSON.stringify(anthropicResponse), {
        headers: { "Content-Type": "application/json" },
      });
    }
  }

  private convertAnthropicToolsToUnified(tools: any[]): UnifiedTool[] {
    return tools.map((tool) => ({
      type: "function",
      function: {
        name: tool.name,
        description: tool.description || "",
        parameters: tool.input_schema,
      },
    }));
  }

  private async convertOpenAIStreamToAnthropic(
    openaiStream: ReadableStream
  ): Promise<ReadableStream> {
    const readable = new ReadableStream({
      start: async (controller) => {
        const encoder = new TextEncoder();
        const messageId = `msg_${Date.now()}`;
        let stopReasonMessageDelta: null | Record<string, any> = null;
        let model = "unknown";
        let hasStarted = false;
        let hasTextContentStarted = false;
        let hasFinished = false;
        const toolCalls = new Map<number, any>();
        const toolCallIndexToContentBlockIndex = new Map<number, number>();
        let totalChunks = 0;
        let contentChunks = 0;
        let toolCallChunks = 0;
        let isClosed = false;
        let isThinkingStarted = false;
        let contentIndex = 0;
        let currentContentBlockIndex = -1; // Track the current content block index

        const safeEnqueue = (data: Uint8Array) => {
          if (!isClosed) {
            try {
              controller.enqueue(data);
              const dataStr = new TextDecoder().decode(data);
              this.logger.debug({ dataStr }, `send data`);
            } catch (error) {
              if (
                error instanceof TypeError &&
                error.message.includes("Controller is already closed")
              ) {
                isClosed = true;
              } else {
                this.logger.debug(`send data error: ${error.message}`);
                throw error;
              }
            }
          }
        };

        const safeClose = () => {
          if (!isClosed) {
            try {
              // Close any remaining open content block
              if (currentContentBlockIndex >= 0) {
                const contentBlockStop = {
                  type: "content_block_stop",
                  index: currentContentBlockIndex,
                };
                safeEnqueue(
                  encoder.encode(
                    `event: content_block_stop\ndata: ${JSON.stringify(
                      contentBlockStop
                    )}\n\n`
                  )
                );
                currentContentBlockIndex = -1;
              }

              if (stopReasonMessageDelta) {
                safeEnqueue(
                  encoder.encode(
                    `event: message_delta\ndata: ${JSON.stringify(
                      stopReasonMessageDelta
                    )}\n\n`
                  )
                );
                stopReasonMessageDelta = null;
              } else {
                safeEnqueue(
                  encoder.encode(
                    `event: message_delta\ndata: ${JSON.stringify({
                      type: "message_delta",
                      delta: {
                        stop_reason: "end_turn",
                        stop_sequence: null,
                      },
                      usage: {
                        input_tokens: 0,
                        output_tokens: 0,
                        cache_read_input_tokens: 0,
                      },
                    })}\n\n`
                  )
                );
              }
              const messageStop = {
                type: "message_stop",
              };
              safeEnqueue(
                encoder.encode(
                  `event: message_stop\ndata: ${JSON.stringify(
                    messageStop
                  )}\n\n`
                )
              );
              controller.close();
              isClosed = true;
            } catch (error) {
              if (
                error instanceof TypeError &&
                error.message.includes("Controller is already closed")
              ) {
                isClosed = true;
              } else {
                throw error;
              }
            }
          }
        };

        let reader: ReadableStreamDefaultReader<Uint8Array> | null = null;

        try {
          reader = openaiStream.getReader();
          const decoder = new TextDecoder();
          let buffer = "";

          while (true) {
            if (isClosed) {
              break;
            }

            const { done, value } = await reader.read();
            if (done) break;

            buffer += decoder.decode(value, { stream: true });
            const lines = buffer.split("\n");
            buffer = lines.pop() || "";

            for (const line of lines) {
              if (isClosed || hasFinished) break;

              if (!line.startsWith("data:")) continue;
              const data = line.slice(5).trim();
              this.logger.debug(`recieved data: ${data}`);

              if (data === "[DONE]") {
                continue;
              }

              try {
                const chunk = JSON.parse(data);
                totalChunks++;
                this.logger.debug({ response: chunk }, `Original Response`);
                if (chunk.error) {
                  const errorMessage = {
                    type: "error",
                    message: {
                      type: "api_error",
                      message: JSON.stringify(chunk.error),
                    },
                  };

                  safeEnqueue(
                    encoder.encode(
                      `event: error\ndata: ${JSON.stringify(errorMessage)}\n\n`
                    )
                  );
                  continue;
                }

                model = chunk.model || model;

                if (!hasStarted && !isClosed && !hasFinished) {
                  hasStarted = true;

                  const messageStart = {
                    type: "message_start",
                    message: {
                      id: messageId,
                      type: "message",
                      role: "assistant",
                      content: [],
                      model: model,
                      stop_reason: null,
                      stop_sequence: null,
                      usage: {
                        input_tokens: 0,
                        output_tokens: 0,
                      },
                    },
                  };

                  safeEnqueue(
                    encoder.encode(
                      `event: message_start\ndata: ${JSON.stringify(
                        messageStart
                      )}\n\n`
                    )
                  );
                }

                const choice = chunk.choices?.[0];
                if (chunk.usage) {
                  if (!stopReasonMessageDelta) {
                    stopReasonMessageDelta = {
                      type: "message_delta",
                      delta: {
                        stop_reason: "end_turn",
                        stop_sequence: null,
                      },
                      usage: {
                        input_tokens: chunk.usage?.prompt_tokens || 0,
                        output_tokens: chunk.usage?.completion_tokens || 0,
                        cache_read_input_tokens:
                          chunk.usage?.cache_read_input_tokens || 0,
                      },
                    };
                  } else {
                    stopReasonMessageDelta.usage = {
                      input_tokens: chunk.usage?.prompt_tokens || 0,
                      output_tokens: chunk.usage?.completion_tokens || 0,
                      cache_read_input_tokens:
                        chunk.usage?.cache_read_input_tokens || 0,
                    };
                  }
                }
                if (!choice) {
                  continue;
                }

                if (choice?.delta?.thinking && !isClosed && !hasFinished) {
                  // Close any previous content block if open
                  if (currentContentBlockIndex >= 0) {
                    const contentBlockStop = {
                      type: "content_block_stop",
                      index: currentContentBlockIndex,
                    };
                    safeEnqueue(
                      encoder.encode(
                        `event: content_block_stop\ndata: ${JSON.stringify(
                          contentBlockStop
                        )}\n\n`
                      )
                    );
                    currentContentBlockIndex = -1;
                  }

                  if (!isThinkingStarted) {
                    const contentBlockStart = {
                      type: "content_block_start",
                      index: contentIndex,
                      content_block: { type: "thinking", thinking: "" },
                    };
                    safeEnqueue(
                      encoder.encode(
                        `event: content_block_start\ndata: ${JSON.stringify(
                          contentBlockStart
                        )}\n\n`
                      )
                    );
                    currentContentBlockIndex = contentIndex;
                    isThinkingStarted = true;
                  }
                  if (choice.delta.thinking.signature) {
                    const thinkingSignature = {
                      type: "content_block_delta",
                      index: contentIndex,
                      delta: {
                        type: "signature_delta",
                        signature: choice.delta.thinking.signature,
                      },
                    };
                    safeEnqueue(
                      encoder.encode(
                        `event: content_block_delta\ndata: ${JSON.stringify(
                          thinkingSignature
                        )}\n\n`
                      )
                    );
                    const contentBlockStop = {
                      type: "content_block_stop",
                      index: contentIndex,
                    };
                    safeEnqueue(
                      encoder.encode(
                        `event: content_block_stop\ndata: ${JSON.stringify(
                          contentBlockStop
                        )}\n\n`
                      )
                    );
                    currentContentBlockIndex = -1;
                    contentIndex++;
                  } else if (choice.delta.thinking.content) {
                    const thinkingChunk = {
                      type: "content_block_delta",
                      index: contentIndex,
                      delta: {
                        type: "thinking_delta",
                        thinking: choice.delta.thinking.content || "",
                      },
                    };
                    safeEnqueue(
                      encoder.encode(
                        `event: content_block_delta\ndata: ${JSON.stringify(
                          thinkingChunk
                        )}\n\n`
                      )
                    );
                  }
                }

                if (choice?.delta?.content && !isClosed && !hasFinished) {
                  contentChunks++;

                  // Close any previous content block if open and it's not a text content block
                  if (currentContentBlockIndex >= 0) {
                    // Check if current content block is text type
                    const isCurrentTextBlock = hasTextContentStarted;
                    if (!isCurrentTextBlock) {
                      const contentBlockStop = {
                        type: "content_block_stop",
                        index: currentContentBlockIndex,
                      };
                      safeEnqueue(
                        encoder.encode(
                          `event: content_block_stop\ndata: ${JSON.stringify(
                            contentBlockStop
                          )}\n\n`
                        )
                      );
                      currentContentBlockIndex = -1;
                    }
                  }

                  if (!hasTextContentStarted && !hasFinished) {
                    hasTextContentStarted = true;
                    const contentBlockStart = {
                      type: "content_block_start",
                      index: contentIndex,
                      content_block: {
                        type: "text",
                        text: "",
                      },
                    };
                    safeEnqueue(
                      encoder.encode(
                        `event: content_block_start\ndata: ${JSON.stringify(
                          contentBlockStart
                        )}\n\n`
                      )
                    );
                    currentContentBlockIndex = contentIndex;
                  }

                  if (!isClosed && !hasFinished) {
                    const anthropicChunk = {
                      type: "content_block_delta",
                      index: currentContentBlockIndex, // Use current content block index
                      delta: {
                        type: "text_delta",
                        text: choice.delta.content,
                      },
                    };
                    safeEnqueue(
                      encoder.encode(
                        `event: content_block_delta\ndata: ${JSON.stringify(
                          anthropicChunk
                        )}\n\n`
                      )
                    );
                  }
                }

                if (
                  choice?.delta?.annotations?.length &&
                  !isClosed &&
                  !hasFinished
                ) {
                  // Close text content block if open
                  if (currentContentBlockIndex >= 0 && hasTextContentStarted) {
                    const contentBlockStop = {
                      type: "content_block_stop",
                      index: currentContentBlockIndex,
                    };
                    safeEnqueue(
                      encoder.encode(
                        `event: content_block_stop\ndata: ${JSON.stringify(
                          contentBlockStop
                        )}\n\n`
                      )
                    );
                    currentContentBlockIndex = -1;
                    hasTextContentStarted = false;
                  }

                  choice?.delta?.annotations.forEach((annotation: any) => {
                    contentIndex++;
                    const contentBlockStart = {
                      type: "content_block_start",
                      index: contentIndex,
                      content_block: {
                        type: "web_search_tool_result",
                        tool_use_id: `srvtoolu_${uuidv4()}`,
                        content: [
                          {
                            type: "web_search_result",
                            title: annotation.url_citation.title,
                            url: annotation.url_citation.url,
                          },
                        ],
                      },
                    };
                    safeEnqueue(
                      encoder.encode(
                        `event: content_block_start\ndata: ${JSON.stringify(
                          contentBlockStart
                        )}\n\n`
                      )
                    );

                    const contentBlockStop = {
                      type: "content_block_stop",
                      index: contentIndex,
                    };
                    safeEnqueue(
                      encoder.encode(
                        `event: content_block_stop\ndata: ${JSON.stringify(
                          contentBlockStop
                        )}\n\n`
                      )
                    );
                    currentContentBlockIndex = -1;
                  });
                }

                if (choice?.delta?.tool_calls && !isClosed && !hasFinished) {
                  toolCallChunks++;
                  const processedInThisChunk = new Set<number>();

                  for (const toolCall of choice.delta.tool_calls) {
                    if (isClosed) break;
                    const toolCallIndex = toolCall.index ?? 0;
                    if (processedInThisChunk.has(toolCallIndex)) {
                      continue;
                    }
                    processedInThisChunk.add(toolCallIndex);
                    const isUnknownIndex =
                      !toolCallIndexToContentBlockIndex.has(toolCallIndex);

                    if (isUnknownIndex) {
                      // Close any previous content block if open
                      if (currentContentBlockIndex >= 0) {
                        const contentBlockStop = {
                          type: "content_block_stop",
                          index: currentContentBlockIndex,
                        };
                        safeEnqueue(
                          encoder.encode(
                            `event: content_block_stop\ndata: ${JSON.stringify(
                              contentBlockStop
                            )}\n\n`
                          )
                        );
                        currentContentBlockIndex = -1;
                      }

                      const newContentBlockIndex = contentIndex;
                      toolCallIndexToContentBlockIndex.set(
                        toolCallIndex,
                        newContentBlockIndex
                      );
                      contentIndex++; // Increment contentIndex after setting the mapping
                      const toolCallId =
                        toolCall.id || `call_${Date.now()}_${toolCallIndex}`;
                      const toolCallName =
                        toolCall.function?.name || `tool_${toolCallIndex}`;
                      const contentBlockStart = {
                        type: "content_block_start",
                        index: newContentBlockIndex,
                        content_block: {
                          type: "tool_use",
                          id: toolCallId,
                          name: toolCallName,
                          input: {},
                        },
                      };

                      safeEnqueue(
                        encoder.encode(
                          `event: content_block_start\ndata: ${JSON.stringify(
                            contentBlockStart
                          )}\n\n`
                        )
                      );
                      currentContentBlockIndex = newContentBlockIndex;

                      const toolCallInfo = {
                        id: toolCallId,
                        name: toolCallName,
                        arguments: "",
                        contentBlockIndex: newContentBlockIndex,
                      };
                      toolCalls.set(toolCallIndex, toolCallInfo);
                    } else if (toolCall.id && toolCall.function?.name) {
                      const existingToolCall = toolCalls.get(toolCallIndex)!;
                      const wasTemporary =
                        existingToolCall.id.startsWith("call_") &&
                        existingToolCall.name.startsWith("tool_");

                      if (wasTemporary) {
                        existingToolCall.id = toolCall.id;
                        existingToolCall.name = toolCall.function.name;
                      }
                    }

                    if (
                      toolCall.function?.arguments &&
                      !isClosed &&
                      !hasFinished
                    ) {
                      const blockIndex =
                        toolCallIndexToContentBlockIndex.get(toolCallIndex);
                      if (blockIndex === undefined) {
                        continue;
                      }
                      const currentToolCall = toolCalls.get(toolCallIndex);
                      if (currentToolCall) {
                        currentToolCall.arguments +=
                          toolCall.function.arguments;
                      }

                      try {
                        const anthropicChunk = {
                          type: "content_block_delta",
                          index: blockIndex, // Use the correct content block index
                          delta: {
                            type: "input_json_delta",
                            partial_json: toolCall.function.arguments,
                          },
                        };
                        safeEnqueue(
                          encoder.encode(
                            `event: content_block_delta\ndata: ${JSON.stringify(
                              anthropicChunk
                            )}\n\n`
                          )
                        );
                      } catch (error) {
                        try {
                          const fixedArgument = toolCall.function.arguments
                            .replace(/[\x00-\x1F\x7F-\x9F]/g, "")
                            .replace(/\\/g, "\\\\")
                            .replace(/"/g, '\\"');

                          const fixedChunk = {
                            type: "content_block_delta",
                            index: blockIndex, // Use the correct content block index
                            delta: {
                              type: "input_json_delta",
                              partial_json: fixedArgument,
                            },
                          };
                          safeEnqueue(
                            encoder.encode(
                              `event: content_block_delta\ndata: ${JSON.stringify(
                                fixedChunk
                              )}\n\n`
                            )
                          );
                        } catch (fixError) {
                          console.error(fixError);
                        }
                      }
                    }
                  }
                }

                if (choice?.finish_reason && !isClosed && !hasFinished) {
                  if (contentChunks === 0 && toolCallChunks === 0) {
                    console.error(
                      "Warning: No content in the stream response!"
                    );
                  }

                  // Close any remaining open content block
                  if (currentContentBlockIndex >= 0) {
                    const contentBlockStop = {
                      type: "content_block_stop",
                      index: currentContentBlockIndex,
                    };
                    safeEnqueue(
                      encoder.encode(
                        `event: content_block_stop\ndata: ${JSON.stringify(
                          contentBlockStop
                        )}\n\n`
                      )
                    );
                    currentContentBlockIndex = -1;
                  }

                  if (!isClosed) {
                    const stopReasonMapping: Record<string, string> = {
                      stop: "end_turn",
                      length: "max_tokens",
                      tool_calls: "tool_use",
                      content_filter: "stop_sequence",
                    };

                    const anthropicStopReason =
                      stopReasonMapping[choice.finish_reason] || "end_turn";

                    stopReasonMessageDelta = {
                      type: "message_delta",
                      delta: {
                        stop_reason: anthropicStopReason,
                        stop_sequence: null,
                      },
                      usage: {
                        input_tokens: chunk.usage?.prompt_tokens || 0,
                        output_tokens: chunk.usage?.completion_tokens || 0,
                        cache_read_input_tokens:
                          chunk.usage?.cache_read_input_tokens || 0,
                      },
                    };
                  }

                  break;
                }
              } catch (parseError: any) {
                this.logger?.error(
                  `parseError: ${parseError.name} message: ${parseError.message} stack: ${parseError.stack} data: ${data}`
                );
              }
            }
          }
          safeClose();
        } catch (error) {
          if (!isClosed) {
            try {
              controller.error(error);
            } catch (controllerError) {
              console.error(controllerError);
            }
          }
        } finally {
          if (reader) {
            try {
              reader.releaseLock();
            } catch (releaseError) {
              console.error(releaseError);
            }
          }
        }
      },
      cancel: (reason) => {
        this.logger.debug(`cancle stream: ${reason}`);
      },
    });

    return readable;
  }

  private convertOpenAIResponseToAnthropic(
    openaiResponse: ChatCompletion
  ): any {
    this.logger.debug({ response: openaiResponse }, `Original OpenAI response`);
    try {
      const choice = openaiResponse.choices[0];
      if (!choice) {
        throw new Error("No choices found in OpenAI response");
      }
      const content: any[] = [];
      if (choice.message.annotations) {
        const id = `srvtoolu_${uuidv4()}`;
        content.push({
          type: "server_tool_use",
          id,
          name: "web_search",
          input: {
            query: "",
          },
        });
        content.push({
          type: "web_search_tool_result",
          tool_use_id: id,
          content: choice.message.annotations.map((item) => {
            return {
              type: "web_search_result",
              url: item.url_citation.url,
              title: item.url_citation.title,
            };
          }),
        });
      }
      if (choice.message.content) {
        content.push({
          type: "text",
          text: choice.message.content,
        });
      }
      if (choice.message.tool_calls && choice.message.tool_calls.length > 0) {
        choice.message.tool_calls.forEach((toolCall, index) => {
          let parsedInput = {};
          try {
            const argumentsStr = toolCall.function.arguments || "{}";

            if (typeof argumentsStr === "object") {
              parsedInput = argumentsStr;
            } else if (typeof argumentsStr === "string") {
              parsedInput = JSON.parse(argumentsStr);
            }
          } catch (parseError) {
            parsedInput = { text: toolCall.function.arguments || "" };
          }

          content.push({
            type: "tool_use",
            id: toolCall.id,
            name: toolCall.function.name,
            input: parsedInput,
          });
        });
      }
      if (choice.message?.thinking?.content) {
        content.push({
          type: "thinking",
          thinking: choice.message.thinking.content,
          signature: choice.message.thinking.signature,
        });
      }
      const result = {
        id: openaiResponse.id,
        type: "message",
        role: "assistant",
        model: openaiResponse.model,
        content: content,
        stop_reason:
          choice.finish_reason === "stop"
            ? "end_turn"
            : choice.finish_reason === "length"
            ? "max_tokens"
            : choice.finish_reason === "tool_calls"
            ? "tool_use"
            : choice.finish_reason === "content_filter"
            ? "stop_sequence"
            : "end_turn",
        stop_sequence: null,
        usage: {
          input_tokens: openaiResponse.usage?.prompt_tokens || 0,
          output_tokens: openaiResponse.usage?.completion_tokens || 0,
        },
      };
      this.logger.debug(
        { result },
        `Conversion complete, final Anthropic response`
      );
      return result;
    } catch (e) {
      throw createApiError(
        `Provider error: ${JSON.stringify(openaiResponse)}`,
        500,
        "provider_error"
      );
    }
  }
}<|MERGE_RESOLUTION|>--- conflicted
+++ resolved
@@ -25,13 +25,8 @@
   }
 
   async auth(request: any, provider: LLMProvider): Promise<any> {
-<<<<<<< HEAD
     const headers = { ...(request.headers ?? {}) };
     
-=======
-    const headers: Record<string, string | undefined> = {};
-
->>>>>>> 9281d2a6
     if (this.useBearer) {
       headers["authorization"] = `Bearer ${provider.apiKey}`;
       delete headers["x-api-key"];
